--- conflicted
+++ resolved
@@ -50,12 +50,9 @@
     recognition.androidIntentOptions = newOptions.androidIntentOptions;
     recognition.androidRecognitionServicePackage =
       newOptions.androidRecognitionServicePackage;
-<<<<<<< HEAD
     recognition.audioSource = newOptions.audioSource;
     recognition.recordingOptions = newOptions.recordingOptions;
-=======
     recognition.androidIntent = newOptions.androidIntent;
->>>>>>> c0c04445
     optionsStore.setState(newOptions);
   };
 
