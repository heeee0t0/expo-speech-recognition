--- conflicted
+++ resolved
@@ -163,15 +163,12 @@
   addsPunctuation = false;
   /** [EXTENDED, default: undefined] Android-specific options to pass to the recognizer. */
   androidIntentOptions: ExpoSpeechRecognitionOptions["androidIntentOptions"];
-<<<<<<< HEAD
   /** [EXTENDED, default: undefined] Audio source options to pass to the recognizer. */
   audioSource?: ExpoSpeechRecognitionOptions["audioSource"];
   /** [EXTENDED, default: undefined] Audio recording options to pass to the recognizer. */
   recordingOptions?: ExpoSpeechRecognitionOptions["recordingOptions"];
-=======
   /** [EXTENDED, default: "android.speech.action.RECOGNIZE_SPEECH"] The kind of intent action */
   androidIntent?: string = undefined;
->>>>>>> c0c04445
   /**
    * [EXTENDED, default: undefined]
    *
